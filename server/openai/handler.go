package openai

import (
	"bytes"
	"encoding/json"
	"fmt"
	"net/http"
	"strings"

	"github.com/adrianliechti/wingman/config"
	"github.com/adrianliechti/wingman/pkg/memory"
	"github.com/go-chi/chi/v5"
)

type Handler struct {
	*config.Config
<<<<<<< HEAD
	http.Handler
	MemoryManager *memory.MemoryManager
}

func New(cfg *config.Config, memoryManager *memory.MemoryManager) (*Handler, error) {
	mux := chi.NewMux()

	h := &Handler{
		Config:        cfg,
		Handler:       mux,
		MemoryManager: memoryManager,
=======
}

func New(cfg *config.Config) (*Handler, error) {
	h := &Handler{
		Config: cfg,
>>>>>>> 0a07f68d
	}

	return h, nil
}

func (h *Handler) Attach(r chi.Router) {
	r.Get("/models", h.handleModels)
	r.Get("/models/{id}", h.handleModel)

	r.Post("/embeddings", h.handleEmbeddings)

	r.Post("/chat/completions", h.handleChatCompletion)

	r.Post("/audio/speech", h.handleAudioSpeech)
	r.Post("/audio/transcriptions", h.handleAudioTranscription)

	r.Post("/images/generations", h.handleImageGeneration)
	r.Post("/images/edits", h.handleImageEdit)
}

func writeJson(w http.ResponseWriter, v any) {
	w.Header().Set("Content-Type", "application/json")

	enc := json.NewEncoder(w)
	enc.SetEscapeHTML(false)

	enc.Encode(v)
}

func writeError(w http.ResponseWriter, code int, err error) {
	w.Header().Set("Content-Type", "application/json")
	w.WriteHeader(code)

	errorType := "invalid_request_error"

	if code >= 500 {
		errorType = "internal_server_error"
	}

	resp := ErrorResponse{
		Error: Error{
			Type:    errorType,
			Message: err.Error(),
		},
	}

	enc := json.NewEncoder(w)
	enc.SetEscapeHTML(false)

	enc.Encode(resp)
}

func writeEventData(w http.ResponseWriter, v any) error {
	rc := http.NewResponseController(w)

	var data bytes.Buffer

	enc := json.NewEncoder(&data)
	enc.SetEscapeHTML(false)
	enc.Encode(v)

	event := strings.TrimSpace(data.String())

	if _, err := fmt.Fprintf(w, "data: %s\n\n", event); err != nil {
		return err
	}

	if err := rc.Flush(); err != nil {
		return err
	}

	return nil
}<|MERGE_RESOLUTION|>--- conflicted
+++ resolved
@@ -14,27 +14,14 @@
 
 type Handler struct {
 	*config.Config
-<<<<<<< HEAD
-	http.Handler
 	MemoryManager *memory.MemoryManager
 }
 
 func New(cfg *config.Config, memoryManager *memory.MemoryManager) (*Handler, error) {
-	mux := chi.NewMux()
-
 	h := &Handler{
 		Config:        cfg,
-		Handler:       mux,
 		MemoryManager: memoryManager,
-=======
-}
-
-func New(cfg *config.Config) (*Handler, error) {
-	h := &Handler{
-		Config: cfg,
->>>>>>> 0a07f68d
 	}
-
 	return h, nil
 }
 
