package mcp

import (
	"context"
	"crypto/tls"
	"net/http"
	"os/exec"
	"time"

	"github.com/adrianliechti/wingman/pkg/tool"

	"github.com/modelcontextprotocol/go-sdk/mcp"
)

var _ tool.Provider = (*Client)(nil)

type Client struct {
	transportFn func() (mcp.Transport, error)
}

func NewCommand(command string, env, args []string) (*Client, error) {
	return &Client{
		transportFn: func() (mcp.Transport, error) {
			cmd := exec.Command(command, args...)
			return mcp.NewCommandTransport(cmd), nil
		},
	}, nil
}

func NewStreamable(url string, headers map[string]string) (*Client, error) {
	client := &http.Client{
		Transport: &rt{
			headers: headers,
		},
	}

	return &Client{
		transportFn: func() (mcp.Transport, error) {
			return mcp.NewStreamableClientTransport(url, &mcp.StreamableClientTransportOptions{
				HTTPClient: client,
			}), nil
		},
	}, nil
}

func NewSSE(url string, headers map[string]string) (*Client, error) {
	client := &http.Client{
		Transport: &rt{
			headers: headers,
		},
	}

	return &Client{
		transportFn: func() (mcp.Transport, error) {
			return mcp.NewSSEClientTransport(url, &mcp.SSEClientTransportOptions{
				HTTPClient: client,
			}), nil
		},
	}, nil
}

func (c *Client) createSession(ctx context.Context) (*mcp.ClientSession, error) {
	transport, err := c.transportFn()

	if err != nil {
		return nil, err
	}

	impl := &mcp.Implementation{
		Name:    "wingman",
		Version: "1.0.0",
	}

	opts := &mcp.ClientOptions{
		KeepAlive: time.Second * 30,
	}

	client := mcp.NewClient(impl, opts)

	return client.Connect(ctx, transport, nil)
}

func (c *Client) Tools(ctx context.Context) ([]tool.Tool, error) {
	session, err := c.createSession(ctx)

	if err != nil {
		return nil, err
	}

	defer session.Close()

	resp, err := session.ListTools(ctx, nil)

	if err != nil {
		return nil, err
	}

	var result []tool.Tool

	for _, t := range resp.Tools {
		input, _ := t.InputSchema.MarshalJSON()

		tool := tool.Tool{
			Name:        t.Name,
			Description: t.Description,

			Parameters: tool.ParseNormalizedSchema(input),
		}

		result = append(result, tool)
	}

	return result, nil
}

func (c *Client) Execute(ctx context.Context, name string, parameters map[string]any) (any, error) {
	session, err := c.createSession(ctx)

	if err != nil {
		return nil, err
	}

	defer session.Close()

	result, err := session.CallTool(ctx, &mcp.CallToolParams{
		Name:      name,
		Arguments: parameters,
	})

	if err != nil {
		return nil, err
	}

<<<<<<< HEAD
	if len(resp.Content) > 1 {
		return nil, errors.New("multiple content types not supported")
	}

	for _, content := range resp.Content {
		switch content := content.(type) {
		case *mcp.TextContent:
			return content.Text, nil

		case *mcp.ImageContent:
			return content.Data, nil

		case *mcp.AudioContent:
			return content.Data, nil

		case *mcp.EmbeddedResource:
			if content.Resource.URI != "" {
				return content.Resource.URI, nil
			}

			if len(content.Resource.Blob) > 0 {
				return content.Resource.Blob, nil
			}

			return content.Resource.Text, nil
		default:
			return nil, errors.New("unknown content type")
		}

	}

	return nil, errors.New("no content returned")
=======
	return result, nil
>>>>>>> 0a07f68d
}

type rt struct {
	headers map[string]string
}

func (rt *rt) RoundTrip(req *http.Request) (*http.Response, error) {
	for key, value := range rt.headers {
		if req.Header.Get(key) != "" {
			continue // already set
		}

		req.Header.Set(key, value)
	}

	tr := http.DefaultTransport.(*http.Transport).Clone()

	tr.TLSClientConfig = &tls.Config{
		InsecureSkipVerify: true, // TODO: make configurable
	}

	return tr.RoundTrip(req)
}<|MERGE_RESOLUTION|>--- conflicted
+++ resolved
@@ -61,7 +61,6 @@
 
 func (c *Client) createSession(ctx context.Context) (*mcp.ClientSession, error) {
 	transport, err := c.transportFn()
-
 	if err != nil {
 		return nil, err
 	}
@@ -76,37 +75,30 @@
 	}
 
 	client := mcp.NewClient(impl, opts)
-
 	return client.Connect(ctx, transport, nil)
 }
 
 func (c *Client) Tools(ctx context.Context) ([]tool.Tool, error) {
 	session, err := c.createSession(ctx)
-
 	if err != nil {
 		return nil, err
 	}
-
 	defer session.Close()
 
 	resp, err := session.ListTools(ctx, nil)
-
 	if err != nil {
 		return nil, err
 	}
 
 	var result []tool.Tool
-
 	for _, t := range resp.Tools {
 		input, _ := t.InputSchema.MarshalJSON()
 
 		tool := tool.Tool{
 			Name:        t.Name,
 			Description: t.Description,
-
-			Parameters: tool.ParseNormalizedSchema(input),
+			Parameters:  tool.ParseNormalizedSchema(input),
 		}
-
 		result = append(result, tool)
 	}
 
@@ -115,58 +107,20 @@
 
 func (c *Client) Execute(ctx context.Context, name string, parameters map[string]any) (any, error) {
 	session, err := c.createSession(ctx)
-
 	if err != nil {
 		return nil, err
 	}
-
 	defer session.Close()
 
 	result, err := session.CallTool(ctx, &mcp.CallToolParams{
 		Name:      name,
 		Arguments: parameters,
 	})
-
 	if err != nil {
 		return nil, err
 	}
 
-<<<<<<< HEAD
-	if len(resp.Content) > 1 {
-		return nil, errors.New("multiple content types not supported")
-	}
-
-	for _, content := range resp.Content {
-		switch content := content.(type) {
-		case *mcp.TextContent:
-			return content.Text, nil
-
-		case *mcp.ImageContent:
-			return content.Data, nil
-
-		case *mcp.AudioContent:
-			return content.Data, nil
-
-		case *mcp.EmbeddedResource:
-			if content.Resource.URI != "" {
-				return content.Resource.URI, nil
-			}
-
-			if len(content.Resource.Blob) > 0 {
-				return content.Resource.Blob, nil
-			}
-
-			return content.Resource.Text, nil
-		default:
-			return nil, errors.New("unknown content type")
-		}
-
-	}
-
-	return nil, errors.New("no content returned")
-=======
 	return result, nil
->>>>>>> 0a07f68d
 }
 
 type rt struct {
@@ -178,12 +132,10 @@
 		if req.Header.Get(key) != "" {
 			continue // already set
 		}
-
 		req.Header.Set(key, value)
 	}
 
 	tr := http.DefaultTransport.(*http.Transport).Clone()
-
 	tr.TLSClientConfig = &tls.Config{
 		InsecureSkipVerify: true, // TODO: make configurable
 	}
