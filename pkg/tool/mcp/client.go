package mcp

import (
	"context"
	"encoding/json"
	"errors"
	"net/http"
	"os/exec"
<<<<<<< HEAD
	"strings"
=======
	"time"
>>>>>>> bafe13cf

	"github.com/adrianliechti/wingman/pkg/tool"

	"github.com/modelcontextprotocol/go-sdk/mcp"
)

var _ tool.Provider = (*Client)(nil)

type Client struct {
	transportFn func() (mcp.Transport, error)
}

func NewCommand(command string, env, args []string) (*Client, error) {
	return &Client{
		transportFn: func() (mcp.Transport, error) {
			cmd := exec.Command(command, args...)
			return mcp.NewCommandTransport(cmd), nil
		},
	}, nil
}

func NewStreamable(url string, headers map[string]string) (*Client, error) {
	var client *http.Client

	if len(headers) > 0 {
		client = &http.Client{
			Transport: &rt{
				headers: headers,
			},
		}
	}

	return &Client{
		transportFn: func() (mcp.Transport, error) {
			return mcp.NewStreamableClientTransport(url, &mcp.StreamableClientTransportOptions{
				HTTPClient: client,
			}), nil
		},
	}, nil
}

func NewSSE(url string, headers map[string]string) (*Client, error) {
	var client *http.Client

	if len(headers) > 0 {
		client = &http.Client{
			Transport: &rt{
				headers: headers,
			},
		}
	}

	return &Client{
		transportFn: func() (mcp.Transport, error) {
			return mcp.NewSSEClientTransport(url, &mcp.SSEClientTransportOptions{
				HTTPClient: client,
			}), nil
		},
	}, nil
}

func (c *Client) createSession(ctx context.Context) (*mcp.ClientSession, error) {
	transport, err := c.transportFn()

	if err != nil {
		return nil, err
	}

<<<<<<< HEAD
	client := mcp.NewClient("wingman", "1.0.0", nil)
	return client.Connect(ctx, transport)
}

func (c *Client) Tools(ctx context.Context) ([]tool.Tool, error) {
	session, err := c.createSession(ctx)

	if err != nil {
		return nil, err
	}

	defer session.Close()

=======
	impl := &mcp.Implementation{
		Name:    "wingman",
		Version: "1.0.0",
	}

	opts := &mcp.ClientOptions{
		KeepAlive: time.Second * 30,
	}

	client := mcp.NewClient(impl, opts)

	return client.Connect(ctx, transport)
}

func (c *Client) Tools(ctx context.Context) ([]tool.Tool, error) {
	session, err := c.createSession(ctx)

	if err != nil {
		return nil, err
	}

	defer session.Close()

>>>>>>> bafe13cf
	resp, err := session.ListTools(ctx, nil)

	if err != nil {
		return nil, err
	}

	var result []tool.Tool

	for _, t := range resp.Tools {
		var schema map[string]any

		input, _ := t.InputSchema.MarshalJSON()

		if err := json.Unmarshal([]byte(input), &schema); err != nil {
			return nil, err
		}

		if len(t.InputSchema.Properties) == 0 {
			schema = map[string]any{
				"type": "object",
				"properties": map[string]any{
					"dummy_property": map[string]any{
						"type": "null",
					},
				},
			}
		}

		tool := tool.Tool{
			Name:        t.Name,
			Description: t.Description,

			Parameters: schema,
		}

		result = append(result, tool)
	}

	return result, nil
}

func (c *Client) Execute(ctx context.Context, name string, parameters map[string]any) (any, error) {
	session, err := c.createSession(ctx)

	if err != nil {
		return nil, err
	}

	defer session.Close()

	resp, err := session.CallTool(ctx, &mcp.CallToolParams{
		Name:      name,
		Arguments: parameters,
	})

	if err != nil {
		return nil, err
	}

	if len(resp.Content) > 1 {
		return nil, errors.New("multiple content types not supported")
	}

	for _, content := range resp.Content {
		switch content := content.(type) {
		case *mcp.TextContent:
<<<<<<< HEAD
			text := strings.TrimSpace(content.Text)
			return text, nil
		case *mcp.ImageContent:
			return nil, errors.New("image content not supported")
		case *mcp.AudioContent:
			return nil, errors.New("audio content not supported")
		case *mcp.EmbeddedResource:
			return nil, errors.New("embedded resource not supported")
=======
			return content.Text, nil

		case *mcp.ImageContent:
			return content.Data, nil

		case *mcp.AudioContent:
			return content.Data, nil

		case *mcp.EmbeddedResource:
			if content.Resource.URI != "" {
				return content.Resource.URI, nil
			}

			if len(content.Resource.Blob) > 0 {
				return content.Resource.Blob, nil
			}

			return content.Resource.Text, nil
>>>>>>> bafe13cf
		default:
			return nil, errors.New("unknown content type")
		}

	}

	return nil, errors.New("no content returned")
}

type rt struct {
	headers   map[string]string
	transport http.RoundTripper
}

func (rt *rt) RoundTrip(req *http.Request) (*http.Response, error) {
	for key, value := range rt.headers {
		if req.Header.Get(key) != "" {
			continue // already set
		}

		req.Header.Set(key, value)
	}

	tr := rt.transport

	if tr == nil {
		tr = http.DefaultTransport
	}

	return tr.RoundTrip(req)
}<|MERGE_RESOLUTION|>--- conflicted
+++ resolved
@@ -6,11 +6,7 @@
 	"errors"
 	"net/http"
 	"os/exec"
-<<<<<<< HEAD
-	"strings"
-=======
 	"time"
->>>>>>> bafe13cf
 
 	"github.com/adrianliechti/wingman/pkg/tool"
 
@@ -79,21 +75,6 @@
 		return nil, err
 	}
 
-<<<<<<< HEAD
-	client := mcp.NewClient("wingman", "1.0.0", nil)
-	return client.Connect(ctx, transport)
-}
-
-func (c *Client) Tools(ctx context.Context) ([]tool.Tool, error) {
-	session, err := c.createSession(ctx)
-
-	if err != nil {
-		return nil, err
-	}
-
-	defer session.Close()
-
-=======
 	impl := &mcp.Implementation{
 		Name:    "wingman",
 		Version: "1.0.0",
@@ -117,7 +98,6 @@
 
 	defer session.Close()
 
->>>>>>> bafe13cf
 	resp, err := session.ListTools(ctx, nil)
 
 	if err != nil {
@@ -184,16 +164,6 @@
 	for _, content := range resp.Content {
 		switch content := content.(type) {
 		case *mcp.TextContent:
-<<<<<<< HEAD
-			text := strings.TrimSpace(content.Text)
-			return text, nil
-		case *mcp.ImageContent:
-			return nil, errors.New("image content not supported")
-		case *mcp.AudioContent:
-			return nil, errors.New("audio content not supported")
-		case *mcp.EmbeddedResource:
-			return nil, errors.New("embedded resource not supported")
-=======
 			return content.Text, nil
 
 		case *mcp.ImageContent:
@@ -212,7 +182,6 @@
 			}
 
 			return content.Resource.Text, nil
->>>>>>> bafe13cf
 		default:
 			return nil, errors.New("unknown content type")
 		}
