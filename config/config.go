--- conflicted
+++ resolved
@@ -40,71 +40,12 @@
 	summarizer map[string]summarizer.Provider
 	translator map[string]translator.Provider
 
+	connectors map[string]connector.Provider
+
 	tools  map[string]tool.Provider
 	chains map[string]chain.Provider
 
-<<<<<<< HEAD
-	connectors map[string]connector.Provider
-
-	APIs map[string]api.Provider
-=======
 	mcps map[string]mcp.Provider
->>>>>>> 0a07f68d
-}
-
-type configFile struct {
-	Authorizers []authorizerConfig `yaml:"authorizers"`
-	Providers   []providerConfig   `yaml:"providers"`
-
-	Indexes     yaml.Node `yaml:"indexes"`
-	Extractors  yaml.Node `yaml:"extractors"`
-	Segmenters  yaml.Node `yaml:"segmenters"`
-	Summarizers yaml.Node `yaml:"summarizers"`
-	Translators yaml.Node `yaml:"translators"`
-	Tools       yaml.Node `yaml:"tools"`
-	Chains      yaml.Node `yaml:"chains"`
-	Routers     yaml.Node `yaml:"routers"`
-	Connectors  yaml.Node `yaml:"connectors,omitempty"`
-	APIs        yaml.Node `yaml:"apis"`
-}
-
-func parseFile(path string) (*configFile, error) {
-	data, err := os.ReadFile(path)
-	if err != nil {
-		return nil, err
-	}
-
-	data = []byte(os.ExpandEnv(string(data)))
-
-	var config configFile
-
-	decoder := yaml.NewDecoder(bytes.NewReader(data))
-	decoder.KnownFields(true)
-
-	if err := decoder.Decode(&config); err != nil {
-		return nil, err
-	}
-
-	return &config, nil
-}
-
-func createLimiter(limit *int) *rate.Limiter {
-	if limit == nil {
-		return nil
-	}
-	return rate.NewLimiter(rate.Limit(*limit), *limit)
-}
-
-func parseEffort(val string) provider.ReasoningEffort {
-	switch val {
-	case string(provider.ReasoningEffortLow):
-		return provider.ReasoningEffortLow
-	case string(provider.ReasoningEffortMedium):
-		return provider.ReasoningEffortMedium
-	case string(provider.ReasoningEffortHigh):
-		return provider.ReasoningEffortHigh
-	}
-	return ""
 }
 
 func Parse(path string) (*Config, error) {
@@ -122,6 +63,10 @@
 	}
 
 	if err := c.registerProviders(file); err != nil {
+		return nil, err
+	}
+
+	if err := c.registerConnectors(file); err != nil {
 		return nil, err
 	}
 
@@ -157,13 +102,6 @@
 		return nil, err
 	}
 
-<<<<<<< HEAD
-	if err := c.registerConnectors(file); err != nil {
-		return nil, err
-	}
-
-	if err := c.registerAPI(file); err != nil {
-=======
 	if err := c.registerMCP(file); err != nil {
 		return nil, err
 	}
@@ -176,6 +114,7 @@
 
 	Providers []providerConfig `yaml:"providers"`
 
+	Connectors  yaml.Node `yaml:"connectors"`
 	Extractors  yaml.Node `yaml:"extractors"`
 	Retrievers  yaml.Node `yaml:"retrievers"`
 	Segmenters  yaml.Node `yaml:"segmenters"`
@@ -205,22 +144,16 @@
 	decoder.KnownFields(true)
 
 	if err := decoder.Decode(&config); err != nil {
->>>>>>> 0a07f68d
 		return nil, err
 	}
 
-	return c, nil
+	return &config, nil
 }
 
-func (c *Config) AllConnectors() map[string]connector.Provider {
-	if c.connectors == nil {
-		return make(map[string]connector.Provider)
+func createLimiter(limit *int) *rate.Limiter {
+	if limit == nil {
+		return nil
 	}
-<<<<<<< HEAD
-	connectorsCopy := make(map[string]connector.Provider, len(c.connectors))
-	for id, p := range c.connectors {
-		connectorsCopy[id] = p
-=======
 
 	return rate.NewLimiter(rate.Limit(*limit), *limit)
 }
@@ -238,9 +171,11 @@
 
 	case string(provider.ReasoningEffortHigh):
 		return provider.ReasoningEffortHigh
->>>>>>> 0a07f68d
 	}
-	return connectorsCopy
+
+	return ""
 }
 
-// ... rest of the file unchanged ...+func (c *Config) AllConnectors() map[string]connector.Provider {
+	return c.connectors
+}