package config

import (
	"errors"
	"strings"

	"github.com/adrianliechti/wingman/pkg/limiter"
	"github.com/adrianliechti/wingman/pkg/otel"
	"github.com/adrianliechti/wingman/pkg/segmenter"
	"github.com/adrianliechti/wingman/pkg/segmenter/custom"
	"github.com/adrianliechti/wingman/pkg/segmenter/jina"
	"github.com/adrianliechti/wingman/pkg/segmenter/text"
	"github.com/adrianliechti/wingman/pkg/segmenter/unstructured"

	"golang.org/x/time/rate"
)

func (cfg *Config) RegisterSegmenter(id string, p segmenter.Provider) {
	if cfg.segmenter == nil {
		cfg.segmenter = make(map[string]segmenter.Provider)
	}

	if _, ok := cfg.segmenter[""]; !ok {
		cfg.segmenter[""] = p
	}

	cfg.segmenter[id] = p
}

func (cfg *Config) Segmenter(id string) (segmenter.Provider, error) {
	if cfg.segmenter != nil {
		if p, ok := cfg.segmenter[id]; ok {
			return p, nil
		}
	}

	if id == "" {
		return text.New()
	}

	return nil, errors.New("segmenter not found: " + id)
}

type segmenterConfig struct {
	Type string `yaml:"type"`

	URL   string `yaml:"url"`
	Token string `yaml:"token"`

	Limit *int `yaml:"limit"`
}

type segmenterContext struct {
	Limiter *rate.Limiter
}

func (cfg *Config) registerSegmenters(f *configFile) error {
	var configs map[string]segmenterConfig

	if err := f.Segmenters.Decode(&configs); err != nil {
		return err
	}

	for _, node := range f.Segmenters.Content {
		id := node.Value

		config, ok := configs[node.Value]

		if !ok {
			continue
		}

		context := segmenterContext{
			Limiter: createLimiter(config.Limit),
		}

		segmenter, err := createSegmenter(config, context)

		if err != nil {
			return err
		}

		if _, ok := segmenter.(limiter.Segmenter); !ok {
			segmenter = limiter.NewSegmenter(context.Limiter, segmenter)
		}

		if _, ok := segmenter.(otel.Segmenter); !ok {
			segmenter = otel.NewSegmenter(id, segmenter)
		}

		cfg.RegisterSegmenter(id, segmenter)
	}

	return nil
}

func createSegmenter(cfg segmenterConfig, context segmenterContext) (segmenter.Provider, error) {
	switch strings.ToLower(cfg.Type) {

	case "jina":
		return jinaSegmenter(cfg)

	case "text":
		return textSegmenter(cfg)

	case "unstructured":
		return unstructuredSegmenter(cfg)

<<<<<<< HEAD
	case "custom":
=======
	case "custom", "wingman-segmenter":
>>>>>>> 56542f2a
		return customSegmenter(cfg)

	default:
		return nil, errors.New("invalid segmenter type: " + cfg.Type)
	}
}

func jinaSegmenter(cfg segmenterConfig) (segmenter.Provider, error) {
	var options []jina.Option

	if cfg.Token != "" {
		options = append(options, jina.WithToken(cfg.Token))
	}

	return jina.New(cfg.URL, options...)
}

func textSegmenter(cfg segmenterConfig) (segmenter.Provider, error) {
	return text.New()
}

func unstructuredSegmenter(cfg segmenterConfig) (segmenter.Provider, error) {
	var options []unstructured.Option

	if cfg.Token != "" {
		options = append(options, unstructured.WithToken(cfg.Token))
	}

	return unstructured.New(cfg.URL, options...)
}

func customSegmenter(cfg segmenterConfig) (*custom.Client, error) {
	var options []custom.Option

	return custom.New(cfg.URL, options...)
}<|MERGE_RESOLUTION|>--- conflicted
+++ resolved
@@ -106,11 +106,7 @@
 	case "unstructured":
 		return unstructuredSegmenter(cfg)
 
-<<<<<<< HEAD
-	case "custom":
-=======
 	case "custom", "wingman-segmenter":
->>>>>>> 56542f2a
 		return customSegmenter(cfg)
 
 	default:
